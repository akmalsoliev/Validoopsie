[build-system]
requires = ["hatchling"]
build-backend = "hatchling.build"

[project]
name = "Validoopsie"
version = "1.1.0"
description = "validoopsie is a simple and light data validation library."
readme = "README.md"
authors = [
    { name = "Akmal Soliev" }
]
keyword = ["python", "data", "validation", "data validation"]
requires-python = ">=3.9"
dependencies = [
    "loguru>=0.7.3",
<<<<<<< HEAD
    "narwhals>=1.23.0",
    "pyarrow>=11.0.0",
=======
    "narwhals>=1.24.0",
>>>>>>> 42c7a2aa
]
classifiers = [
  "Programming Language :: Python :: 3",
  "Programming Language :: Python :: 3.9",
  "Programming Language :: Python :: 3.10",
  "Programming Language :: Python :: 3.11",
  "Programming Language :: Python :: 3.12",
  "License :: OSI Approved :: MIT License",
  "Operating System :: OS Independent",
]

[project.urls]
Homepage = "https://github.com/akmalsoliev/Validoopsie"
Issues = "https://github.com/akmalsoliev/Validoopsie/issues"

[tool.hatch.build]
include = [
  "validoopsie",
  "README.md",
  "LICENSE",
]

[tool.uv]
dev-dependencies = [
  "ruff>=0.2.2",
  "pytest>=8.3.3",
  "polars>=1.16.0",
  "pre-commit>=2.15.0",
  "pandas>=2.2.3",
  "flake8-pyi>=24.9.0",
  "twine>=6.0.1",
  "pyarrow>=18.1.0",
  "modin[all]>=0.32.0",
  "pendulum>=3.0.0",
  "pyspark>=3.5.4",
  "marimo>=0.10.17",
]

[dependency-groups]
docs = [
   "markdown-exec>=1.10.0",
    "mkdocs-awesome-pages-plugin>=2.10.1",
    "mkdocs-material[imaging]>=9.5.50",
    "mkdocstrings[python]>=0.18",
]

[tool.ruff]
line-length = 90
fix = true
target-version = "py39"

lint.select = [
  "ALL",
]

lint.ignore = [
  "ANN002",
  "ANN003",
  "B023",
  "BLE001",
  "D100",
  "D101",
  "D103",
  "D104",
  "D105",
  "D107",
  "D203",
  "D213",
  "D401",
  "E712",
  "F401",
  "FA100",
  "FIX002",
  "INP001",
  "N802",
  "N818",
  "N999", # The have capitilized validations (directory names) this needs to be implemented
  "PLR2004",
  "PTH118",
  "PTH123",
  "PYI021",
  "S101",
  "TC002",
  "TC003",
  "TD003",
  "UP007",
  "FBT003", # Added for min max check where needed `nw.lit(True)` and `nw.lit(False)`
]

[tool.ruff.lint.pydocstyle]
convention = "google"

[tool.mypy]
strict = true
disable_error_code = ["union-attr"]
<|MERGE_RESOLUTION|>--- conflicted
+++ resolved
@@ -14,12 +14,8 @@
 requires-python = ">=3.9"
 dependencies = [
     "loguru>=0.7.3",
-<<<<<<< HEAD
-    "narwhals>=1.23.0",
+    "narwhals>=1.24.0",
     "pyarrow>=11.0.0",
-=======
-    "narwhals>=1.24.0",
->>>>>>> 42c7a2aa
 ]
 classifiers = [
   "Programming Language :: Python :: 3",
